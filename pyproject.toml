<<<<<<< HEAD
[project]
name = "starting-codebase"
version = "0.1.0"
description = "Add your description here"
readme = "README.md"
requires-python = ">=3.13"
dependencies = [
    "chromadb==1.0.15",
    "anthropic==0.58.2",
    "sentence-transformers==5.0.0",
    "fastapi==0.116.1",
    "uvicorn==0.35.0",
    "python-multipart==0.0.20",
    "python-dotenv==1.1.1",
    "pytest>=7.0.0",
    "pytest-asyncio>=0.21.0",
    "httpx>=0.24.0",
]

[tool.pytest.ini_options]
testpaths = ["backend/tests"]
python_files = "test_*.py"
python_classes = "Test*"
python_functions = "test_*"
asyncio_mode = "auto"
addopts = [
    "-v",
    "--tb=short",
    "--strict-markers",
    "--disable-warnings",
]
markers = [
    "unit: Unit tests",
    "integration: Integration tests",
    "api: API endpoint tests",
]
=======
[project]
name = "starting-codebase"
version = "0.1.0"
description = "Add your description here"
readme = "README.md"
requires-python = ">=3.13"
dependencies = [
    "chromadb==1.0.15",
    "anthropic==0.58.2",
    "sentence-transformers==5.0.0",
    "fastapi==0.116.1",
    "uvicorn==0.35.0",
    "python-multipart==0.0.20",
    "python-dotenv==1.1.1",
]

[dependency-groups]
dev = [
    "black>=24.0.0",
    "flake8>=7.0.0",
    "mypy>=1.8.0",
    "pytest>=8.0.0",
]

[tool.black]
line-length = 88
target-version = ['py313']
include = '\.pyi?$'
extend-exclude = '''
/(
  # directories
  \.eggs
  | \.git
  | \.hg
  | \.mypy_cache
  | \.tox
  | \.venv
  | build
  | dist
)/
'''

[tool.flake8]
max-line-length = 88
extend-ignore = ["E203", "W503"]
exclude = [".git", "__pycache__", ".mypy_cache", ".pytest_cache", "build", "dist"]

[tool.mypy]
python_version = "3.13"
warn_return_any = true
warn_unused_configs = true
disallow_untyped_defs = true
disallow_incomplete_defs = true
check_untyped_defs = true
disallow_untyped_decorators = true
no_implicit_optional = true
warn_redundant_casts = true
warn_unused_ignores = true
warn_no_return = true
warn_unreachable = true
strict_equality = true
exclude = ["tests/", "docs/"]
>>>>>>> fc1bdf83
<|MERGE_RESOLUTION|>--- conflicted
+++ resolved
@@ -1,4 +1,3 @@
-<<<<<<< HEAD
 [project]
 name = "starting-codebase"
 version = "0.1.0"
@@ -18,6 +17,14 @@
     "httpx>=0.24.0",
 ]
 
+[dependency-groups]
+dev = [
+    "black>=24.0.0",
+    "flake8>=7.0.0",
+    "mypy>=1.8.0",
+    "pytest>=8.0.0",
+]
+
 [tool.pytest.ini_options]
 testpaths = ["backend/tests"]
 python_files = "test_*.py"
@@ -34,30 +41,6 @@
     "unit: Unit tests",
     "integration: Integration tests",
     "api: API endpoint tests",
-]
-=======
-[project]
-name = "starting-codebase"
-version = "0.1.0"
-description = "Add your description here"
-readme = "README.md"
-requires-python = ">=3.13"
-dependencies = [
-    "chromadb==1.0.15",
-    "anthropic==0.58.2",
-    "sentence-transformers==5.0.0",
-    "fastapi==0.116.1",
-    "uvicorn==0.35.0",
-    "python-multipart==0.0.20",
-    "python-dotenv==1.1.1",
-]
-
-[dependency-groups]
-dev = [
-    "black>=24.0.0",
-    "flake8>=7.0.0",
-    "mypy>=1.8.0",
-    "pytest>=8.0.0",
 ]
 
 [tool.black]
@@ -97,5 +80,4 @@
 warn_no_return = true
 warn_unreachable = true
 strict_equality = true
-exclude = ["tests/", "docs/"]
->>>>>>> fc1bdf83
+exclude = ["tests/", "docs/"]